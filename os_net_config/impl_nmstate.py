# -*- coding: utf-8 -*-

# Copyright 2014-2015 Red Hat, Inc.
#
# Licensed under the Apache License, Version 2.0 (the "License"); you may
# not use this file except in compliance with the License. You may obtain
# a copy of the License at
#
#      http://www.apache.org/licenses/LICENSE-2.0
#
# Unless required by applicable law or agreed to in writing, software
# distributed under the License is distributed on an "AS IS" BASIS, WITHOUT
# WARRANTIES OR CONDITIONS OF ANY KIND, either express or implied. See the
# License for the specific language governing permissions and limitations
# under the License.

from libnmstate import error
from libnmstate import gen_diff
from libnmstate import netapplier
from libnmstate import netinfo
from libnmstate.schema import Bond
from libnmstate.schema import BondMode
from libnmstate.schema import DNS
from libnmstate.schema import Ethernet
from libnmstate.schema import Ethtool
from libnmstate.schema import InfiniBand
from libnmstate.schema import Interface
from libnmstate.schema import InterfaceIPv4
from libnmstate.schema import InterfaceIPv6
from libnmstate.schema import InterfaceState
from libnmstate.schema import InterfaceType
from libnmstate.schema import OVSBridge
from libnmstate.schema import OvsDB
from libnmstate.schema import OVSInterface
from libnmstate.schema import Route as NMRoute
from libnmstate.schema import RouteRule as NMRouteRule
from libnmstate.schema import VLAN
import logging
import netaddr
import re
import yaml

import os_net_config
from os_net_config import common
from os_net_config import objects
from os_net_config import utils

logger = logging.getLogger(__name__)

# Import the raw NetConfig object so we can call its methods
netconfig = os_net_config.NetConfig()

_OS_NET_CONFIG_MANAGED = "# os-net-config managed table"

_ROUTE_TABLE_DEFAULT = """# reserved values
#
255\tlocal
254\tmain
253\tdefault
0\tunspec
#
# local
#
#1\tinr.ruhep\n"""


IPV4_DEFAULT_GATEWAY_DESTINATION = "0.0.0.0/0"
IPV6_DEFAULT_GATEWAY_DESTINATION = "::/0"

def route_table_config_path():
    return "/etc/iproute2/rt_tables"


def _get_type_value(str_val):
    if isinstance(str_val, str):
        if str_val.isdigit():
            return int(str_val)
        if str_val.lower() in ['true', 'yes', 'on']:
            return True
        if str_val.lower() in ['false', 'no', 'off']:
            return False
    return str_val


def get_route_options(route_options, key):

    items = route_options.split(' ')
    iter_list = iter(items)
    for item in iter_list:
        if key in item:
            return _get_type_value(next(iter_list))
    return


def is_dict_subset(superset, subset):
    """Check to see if one dict is a subset of another dict."""

    if superset == subset:
        return True
    if superset and subset:
        for key, value in subset.items():
            if key not in superset:
                return False
            if isinstance(value, dict):
                if not is_dict_subset(superset[key], value):
                    return False
            elif isinstance(value, int):
                if value != superset[key]:
                    return False
            elif isinstance(value, str):
                if value != superset[key]:
                    return False
            elif isinstance(value, list):
                try:
                    if not set(value) <= set(superset[key]):
                        return False
                except TypeError:
                    for item in value:
                        if item not in superset[key]:
                            return False
            elif isinstance(value, set):
                if not value <= superset[key]:
                    return False
            else:
                if not value == superset[key]:
                    return False
        return True
    return False


def _add_sub_tree(data, subtree):
    if data is None:
        msg = 'Subtree can\'t be created on None Types'
        raise os_net_config.ConfigurationError(msg)
    config = data
    if subtree:
        for cfg in subtree:
            if cfg not in config:
                config[cfg] = {}
            config = config[cfg]
    return config


def parse_bonding_options(bond_options_str):
    bond_options_dict = {}
    if bond_options_str:
        options = re.findall(r'(.+?)=(.+?)($|\s)', bond_options_str)
        for option in options:
            bond_options_dict[option[0]] = _get_type_value(option[1])
    return bond_options_dict


def set_linux_bonding_options(bond_options, primary_iface=None):
    linux_bond_options = [
<<<<<<< HEAD
        "ad_actor_system", "ad_actor_sys_prio", "ad_select", "ad_user_port_key",
        "all_slaves_active", "arp_all_targets", "arp_interval", "arp_ip_target", "arp_validate",
        "downdelay", "updelay", "miimon", "lacp_rate", "fail_over_mac", "lp_interval",
        "packets_per_slave", "min_links", "primary", "primary_reselect", "resend_igmp", "tlb_dynamic_lb",
=======
        "ad_actor_system", "ad_actor_sys_prio", "ad_select",
        "ad_user_port_key", "arp_ip_target", "arp_validate",
        "all_slaves_active", "arp_all_targets", "arp_interval",
        "downdelay", "updelay", "miimon", "lacp_rate",
        "fail_over_mac", "lp_interval", "packets_per_slave", "min_links",
        "primary", "primary_reselect", "resend_igmp", "tlb_dynamic_lb",
>>>>>>> 673c3191
        "use_carrier", "num_grat_arp", "num_unsol_na", "xmit_hash_policy"
    ]
    bond_data = {Bond.MODE: BondMode.ACTIVE_BACKUP,
                 Bond.OPTIONS_SUBTREE: {},
                 Bond.PORT: []}
    bond_options_data = {}
    if 'mode' in bond_options:
        bond_data[Bond.MODE] = bond_options['mode']

    for options in linux_bond_options:
        if options in bond_options:
            bond_options_data[options] = bond_options[options]
    bond_data[Bond.OPTIONS_SUBTREE] = bond_options_data

    if primary_iface and bond_data[Bond.MODE] == BondMode.ACTIVE_BACKUP:
        bond_options_data['primary'] = primary_iface

    if len(bond_data[Bond.OPTIONS_SUBTREE]) == 0:
        del bond_data[Bond.OPTIONS_SUBTREE]
    return bond_data


def set_ovs_bonding_options(bond_options):
    # Duplicate entries for other-config are added so as to avoid
    # the confusion around other-config vs other_config in ovs
    ovs_other_config = ["other_config:lacp-fallback-ab",
                        "other_config:lacp-time",
                        "other_config:bond-detect-mode",
                        "other_config:bond-miimon-interval",
                        "other_config:bond-rebalance-interval",
                        "other_config:bond-primary",
                        "other-config:lacp-fallback-ab",
                        "other-config:lacp-time",
                        "other-config:bond-detect-mode",
                        "other-config:bond-miimon-interval",
                        "other-config:bond-rebalance-interval",
                        "other-config:bond-primary"]
    other_config = {}
    bond_data = {OVSBridge.Port.LinkAggregation.MODE:
                 OVSBridge.Port.LinkAggregation.Mode.ACTIVE_BACKUP,
                 OVSBridge.PORT_SUBTREE:
                     [{OVSBridge.Port.LinkAggregation.PORT_SUBTREE: []}],
                 OvsDB.KEY: {OvsDB.OTHER_CONFIG: other_config}}

    if 'bond_mode' in bond_options:
        bond_data[OVSBridge.Port.LinkAggregation.MODE
                  ] = bond_options['bond_mode']
    elif 'lacp' in bond_options and bond_options['lacp'] == 'active':
        bond_data[OVSBridge.Port.LinkAggregation.MODE
                  ] = OVSBridge.Port.LinkAggregation.Mode.LACP

    if 'bond_updelay' in bond_options:
        bond_data[OVSBridge.Port.LinkAggregation.Options.UP_DELAY
                  ] = bond_options['bond_updelay']

    for options in ovs_other_config:
        if options in bond_options:
            other_config[options[len("other_config:"):]
                         ] = bond_options[options]

    return bond_data


def _is_any_ip_addr(address):
    if address.lower() == 'any' or address.lower() == 'all':
        return True
    return False


class NmstateNetConfig(os_net_config.NetConfig):
    """Configure network interfaces using NetworkManager via nmstate API."""

    def __init__(self, noop=False, root_dir=''):
        super(NmstateNetConfig, self).__init__(noop, root_dir)
        self.interface_data = {}
        self.vlan_data = {}
        self.route_data = {}
        self.rules_data = []
        self.dns_data = {'server': [], 'domain': []}
        self.bridge_data = {}
        self.linuxbond_data = {}
        self.ovs_port_data = {}
        self.member_names = {}
        self.renamed_interfaces = {}
        self.bond_primary_ifaces = {}
        self.route_table_data = {}
        self.sriov_pf_data = {}
        self.sriov_vf_data = {}
        self.migration_enabled = False
        self.initial_state = netinfo.show_running_config()
        self.__dump_key_config(self.initial_state,
                               msg="Initial network settings")
        logger.info('nmstate net config provider created.')

    def reload_nm(self):
        cmd = ['nmcli', 'connection', 'reload']
        msg = "Reloading nmcli connections"
        self.execute(msg, *cmd)

    def rollback_to_initial_settings(self):
        logger.info("Rolling back to initial settings.")
        cur_state = netinfo.show_running_config()
        diff_state = gen_diff.generate_differences(self.initial_state,
                                                   cur_state)
        msg = "Applying the difference to go back to initial settings "
        self.__dump_key_config(diff_state, msg=msg)
        netapplier.apply(diff_state, verify_change=True)

    def __dump_config(self, config, msg="Applying config"):
        cfg_dump = yaml.dump(config, default_flow_style=False,
                             allow_unicode=True, encoding=None)
        logger.debug("----------------------------")
        logger.debug(f"{msg}\n{cfg_dump}")

    def __dump_key_config(self, config, msg="Applying config"):
        cfg_dump = yaml.dump(config, default_flow_style=False,
                             allow_unicode=True, encoding=None)
        logger.info("----------------------------")
        logger.info(f"{msg}\n{cfg_dump}")

    def get_vf_config(self, sriov_vf):
        """Identify the nmstate schema for the given VF

        :param sriov_vf: The SriovVF object to add
        """
        logger.info(f'VF Config for vfid {sriov_vf.vfid} '
                    f'device {sriov_vf.device} Trust={sriov_vf.trust} '
                    f'vlan={sriov_vf.vlan_id} Qos={sriov_vf.qos}'
                    f'Max Rate= {sriov_vf.max_tx_rate} '
                    f'Min Rate={sriov_vf.min_tx_rate}'
                    f'Spoofcheck={sriov_vf.spoofcheck}')
        vf_config = {}
        vf_config[Ethernet.SRIOV.VFS.ID] = sriov_vf.vfid
        if sriov_vf.macaddr:
            vf_config[Ethernet.SRIOV.VFS.MAC_ADDRESS] = sriov_vf.macaddr
        if sriov_vf.spoofcheck:
            if sriov_vf.spoofcheck == 'on':
                vf_config[Ethernet.SRIOV.VFS.SPOOF_CHECK] = True
            else:
                vf_config[Ethernet.SRIOV.VFS.SPOOF_CHECK] = False
        if sriov_vf.trust:
            if sriov_vf.trust == 'on':
                vf_config[Ethernet.SRIOV.VFS.TRUST] = True
            else:
                vf_config[Ethernet.SRIOV.VFS.TRUST] = False
        if sriov_vf.min_tx_rate:
            vf_config[Ethernet.SRIOV.VFS.MIN_TX_RATE] = sriov_vf.min_tx_rate
        if sriov_vf.max_tx_rate:
            vf_config[Ethernet.SRIOV.VFS.MAX_TX_RATE] = sriov_vf.max_tx_rate
        if sriov_vf.vlan_id:
            vf_config[Ethernet.SRIOV.VFS.VLAN_ID] = sriov_vf.vlan_id
            if sriov_vf.qos:
                vf_config[Ethernet.SRIOV.VFS.QOS] = sriov_vf.qos
        return vf_config

    def update_vf_config(self, sriov_vf):
        if sriov_vf.device in self.sriov_vf_data:
            logger.info(f'Updating the VF data for VF: {sriov_vf.vfid} '
                        f'Device: {sriov_vf.device} Trust: {sriov_vf.trust} '
                        f'Spoofcheck: {sriov_vf.spoofcheck} '
                        f'Vlan: {sriov_vf.vlan_id} Qos: {sriov_vf.qos} '
                        f'Min Rate: {sriov_vf.min_tx_rate} '
                        f'Max Rate: {sriov_vf.max_tx_rate}')
            vf_config = self.get_vf_config(sriov_vf)
            self.sriov_vf_data[sriov_vf.device][sriov_vf.vfid] = vf_config
        else:
            msg = (f'SR-IOV PF is not configured on {sriov_vf.device}, '
                   f'while the VF {sriov_vf.vfid} is used')
            raise objects.InvalidConfigException(msg)

    def prepare_sriov_vf_config(self):
        iface_schema = []

        for pf in self.sriov_vf_data.keys():
            required_vfs = []
            if pf in self.sriov_pf_data:
                pf_state = self.sriov_pf_data[pf]

            else:
                msg = f"{pf} not found"
                raise os_net_config.ConfigurationError(msg)

            for vf in self.sriov_vf_data[pf]:
                if vf:
                    required_vfs.append(vf)

            pf_state[
                Ethernet.CONFIG_SUBTREE][
                Ethernet.SRIOV_SUBTREE][
                Ethernet.SRIOV.VFS_SUBTREE] = required_vfs
            iface_schema.append(pf_state)
        return iface_schema

    def get_route_tables(self):
        """Generate configuration content for routing tables.

        This method first extracts the existing route table definitions. If
        any non-default tables exist, they will be kept unless they conflict
        with new tables defined in the route_tables dict.

        :param route_tables: A dict of RouteTable objects
        """

        rt_tables = {}
        rt_config = common.get_file_data(route_table_config_path()).split('\n')
        for line in rt_config:
            # ignore comments and black lines
            line = line.strip()
            if not line or line.startswith('#'):
                pass
            else:
                id_name = line.split()
                if len(id_name) > 1 and id_name[0].isdigit():
                    rt_tables[id_name[1]] = int(id_name[0])
        self.__dump_config(rt_tables,
                           msg='Contents of /etc/iproute2/rt_tables')
        return rt_tables

    def generate_route_table_config(self, route_tables):
        """Generate configuration content for routing tables.

        This method first extracts the existing route table definitions. If
        any non-default tables exist, they will be kept unless they conflict
        with new tables defined in the route_tables dict.

        :param route_tables: A dict of RouteTable objects
        """

        custom_tables = {}
        res_ids = ['0', '253', '254', '255']
        res_names = ['unspec', 'default', 'main', 'local']
        rt_config = common.get_file_data(route_table_config_path()).split('\n')
        rt_defaults = _ROUTE_TABLE_DEFAULT.split("\n")
        data = _ROUTE_TABLE_DEFAULT
        for line in rt_config:
            line = line.strip()
            if line in rt_defaults:
                continue
            # Leave non-standard comments intact in file
            if line.startswith('#'):
                data += f"{line}\n"
            # Ignore old managed entries, will be added back if in new config.
            elif line.find(_OS_NET_CONFIG_MANAGED) == -1:
                id_name = line.split()
                # Keep custom tables if there is no conflict with new tables.
                if len(id_name) > 1 and id_name[0].isdigit():
                    if not id_name[0] in res_ids:
                        if not id_name[1] in res_names:
                            if not int(id_name[0]) in route_tables:
                                if not id_name[1] in route_tables.values():
                                    # Replicate line with any comments appended
                                    custom_tables[id_name[0]] = id_name[1]
                                    data += f"{line}\n"
        if custom_tables:
            logger.debug(f"Existing route tables: {custom_tables}")
        for id in sorted(route_tables):
            if str(id) in res_ids:
                message = f"Table {route_tables[id]}({id}) conflicts with " \
                          f"reserved table "\
                          f"{res_names[res_ids.index(str(id))]}({id})"
                raise os_net_config.ConfigurationError(message)
            elif route_tables[id] in res_names:
                message = f"Table {route_tables[id]}({id}) conflicts with "\
                          f"reserved table {route_tables[id]}" \
                          f"({res_ids[res_names.index(route_tables[id])]})"
                raise os_net_config.ConfigurationError(message)
            else:
                data += f"{id}\t{route_tables[id]}     "\
                        f"{_OS_NET_CONFIG_MANAGED}\n"
        return data

    def iface_state(self, name=''):
        """Return the current interface state according to nmstate.

        Return the current state of all interfaces, or the named interface.
        :param name: name of the interface to return state, otherwise all.
        :returns: list state of all interfaces when name is not specified, or
                  the state of the specific interface when name is specified
        """
        ifaces = netinfo.show_running_config()[Interface.KEY]
        if name != '':
            for iface in ifaces:
                if iface[Interface.NAME] != name:
                    continue
                self.__dump_config(iface, msg=f"Running config for {name}")
                return iface
        else:
            self.__dump_config(ifaces,
                               msg=f"Running config for all interfaces")
            return ifaces

    def cleanup_all_ifaces(self, exclude_nics=[]):

        exclude_nics.extend(['lo'])
        ifaces = netinfo.show_running_config()[Interface.KEY]

        for iface in ifaces:
            if Interface.NAME in iface and \
               iface[Interface.NAME] not in exclude_nics:
                if iface[Interface.STATE] == InterfaceState.IGNORE:
                    logger.info(f"Skip cleaning {iface[Interface.NAME]}")
                    continue
                iface[Interface.STATE] = InterfaceState.ABSENT
                state = {Interface.KEY: [iface]}
                self.__dump_key_config(
                    iface, msg=f"Cleaning up {iface[Interface.NAME]}")
                if not self.noop:
                    netapplier.apply(state, verify_change=True)

    def route_state(self, name=''):
        """Return the current routes set according to nmstate.

        Return the current routes for all interfaces, or the named interface.
        :param name: name of the interface to return state, otherwise all.
        :returns: list of all interfaces, or those matching name if specified
        """

        routes = netinfo.show_running_config()[
            NMRoute.KEY][NMRoute.CONFIG]
        if name != "":
            route = list(x for x in routes if x[
                NMRoute.NEXT_HOP_INTERFACE] == name)
            self.__dump_config(route,
                               msg=f'Running route config for {name}')
            return route
        else:
            self.__dump_config(routes, msg=f'Running routes config')
            return routes

    def rule_state(self):
        """Return the current rules set according to nmstate.

        Return the current ip rules for all interfaces, or the named interface.
        :param name: name of the interface to return state, otherwise all.
        :returns: list of all interfaces, or those matching name if specified
        """

        rules = netinfo.show_running_config()[
            NMRouteRule.KEY][NMRouteRule.CONFIG]
        self.__dump_config(rules, msg=f'List of IP rules running config')
        return rules

    def set_ifaces(self, iface_data):
        """Apply the desired state using nmstate.

        :param iface_data: interface config json
        :return Interface state
        """
        state = {Interface.KEY: iface_data}
        self.__dump_config(state, msg=f"Prepared interface config")
        return state

    def set_dns(self):
        """Apply the desired DNS using nmstate.

        :param dns_data:  config json
        :return dns config
        """

        state = {DNS.KEY: {DNS.CONFIG: {DNS.SERVER: self.dns_data['server'],
                                        DNS.SEARCH: self.dns_data['domain']}}}
        self.__dump_config(state, msg=f"Prepared DNS")
        return state

    def set_routes(self, route_data):
        """Apply the desired routes using nmstate.

        :param route_data: list of routes
        :return route states
        """

        state = {NMRoute.KEY: {NMRoute.CONFIG: route_data}}
        self.__dump_config(state, msg=f'Prepared routes')
        return state

    def set_rules(self, rule_data):
        """Apply the desired rules using nmstate.

        :param rule_data: list of rules
        :return route rule states
        """

        state = {NMRouteRule.KEY: {NMRouteRule.CONFIG: rule_data}}
        self.__dump_config(state, msg=f'Prepared rules are')
        return state

    def nmstate_apply(self, new_state, verify=True):
        """Apply the desired rules using nmstate.

        :param new_state: desired network config json
        :param verify: boolean that determines if config will be verified
        """
        self.__dump_key_config(new_state,
                               msg=f'Applying the config with nmstate')
        if not self.noop:
            try:
                netapplier.apply(new_state, verify_change=verify)
            except error.NmstateVerificationError as exc:
                logger.error(f'**** Verification Error *****')
                logger.error(f'Error seen while applying the nmstate '
                             f'templates {exc}')
                self.errors.append(exc)
            except error.NmstateError as exc:
                logger.error(f'Error seen while applying the nmstate '
                             f'templates {exc}')
                self.errors.append(exc)

    def generate_routes(self, interface_name):
        """Generate the route configurations required. Add/Remove routes

        :param interface_name: interface name for which routes are required
        :return: tuple having list of routes to be added and deleted
        """

        add_routes = self.route_data.get(interface_name, [])
        curr_routes = self.route_state(interface_name)

        del_routes = []
        clean_routes = False
        self.__dump_config(curr_routes,
                           msg=f'Present route config for {interface_name}')
        self.__dump_config(add_routes,
                           msg=f'Desired route config for {interface_name}')

        for c_route in curr_routes:
            if c_route not in add_routes:
                clean_routes = True
                break
        if clean_routes:
            for c_route in curr_routes:
                c_route[NMRoute.STATE] = NMRoute.STATE_ABSENT
                del_routes.append(c_route)
                logger.info(f'Prepare to remove route - {c_route}')
        return add_routes, del_routes

    def generate_rules(self):
        """Generate the rule configurations required. Add/Remove rules

        :return: tuple having list of rules to be added and deleted
        """

        add_rules = self.rules_data
        curr_rules = self.rule_state()
        del_rules = []
        clear_rules = False

        self.__dump_config(curr_rules,
                           msg=f'Present set of ip rules')

        self.__dump_config(add_rules,
                           msg=f'Desired ip rules')

        for c_rule in curr_rules:
            if c_rule not in add_rules:
                clear_rules = True
                break
        if clear_rules:
            for c_rule in curr_rules:
                c_rule[NMRouteRule.STATE] = NMRouteRule.STATE_ABSENT
                del_rules.append(c_rule)
                logger.info(f'Prepare to remove rule - {c_rule}')
        return add_rules, del_rules

    def interface_mac(self, iface):
        iface_data = self.iface_state(iface)
        if iface_data and Interface.MAC in iface_data:
            return iface_data[Interface.MAC]

    def get_ovs_ports(self, members):
        bps = []
        for member in members:
            if member.startswith('vlan'):
                vlan_id = int(member.strip('vlan'))
                port = {
                    OVSBridge.Port.NAME: member,
                    OVSBridge.Port.VLAN_SUBTREE: {
                        OVSBridge.Port.Vlan.MODE: 'access',
                        OVSBridge.Port.Vlan.TAG: vlan_id
                    }
                }
                bps.append(port)
            # if the member is of type interface but a vlan
            # like eth0.605
            elif re.match(r'\w+\.\d+$', member):
                vlan_id = int(member.split('.')[1])
                port = {
                    OVSBridge.Port.NAME: member,
                    OVSBridge.Port.VLAN_SUBTREE: {
                        OVSBridge.Port.Vlan.MODE: 'access',
                        OVSBridge.Port.Vlan.TAG: vlan_id
                    }
                }
                bps.append(port)
            else:
                port = {'name': member}
                bps.append(port)

        logger.debug(f"Adding ovs ports {bps}")
        return bps

    def add_ethtool_subtree(self, data, sub_config, command):
        config = _add_sub_tree(data, sub_config['sub-tree'])
        ethtool_map = sub_config['map']

        # skip first 2 entries as they are already validated
        for index in range(2, len(command) - 1, 2):
            value = _get_type_value(command[index + 1])
            if command[index] in ethtool_map.keys():
                config[ethtool_map[command[index]]] = value
            elif (sub_config['sub-options'] == 'copy'):
                config[command[index]] = value
            else:
                msg = f'Unhandled ethtool option {command[index]} for '\
                      f'command {command}.'
                raise os_net_config.ConfigurationError(msg)

    def add_ethtool_config(self, iface_name, data, ethtool_options):

        ethtool_generic_options = {'sub-tree': [Ethernet.CONFIG_SUBTREE],
                                   'sub-options': None,
                                   'map': {
                                   'speed': Ethernet.SPEED,
                                   'autoneg': Ethernet.AUTO_NEGOTIATION,
                                   'duplex': Ethernet.DUPLEX}
                                   }
        ethtool_set_ring = {'sub-tree': [Ethtool.CONFIG_SUBTREE,
                                         Ethtool.Ring.CONFIG_SUBTREE],
                            'sub-options': None,
                            'map': {
                            'rx': Ethtool.Ring.RX,
                            'tx': Ethtool.Ring.TX,
                            'rx-jumbo': Ethtool.Ring.RX_JUMBO,
                            'rx-mini': Ethtool.Ring.RX_MINI}
                            }
        ethtool_set_pause = {'sub-tree': [Ethtool.CONFIG_SUBTREE,
                                          Ethtool.Pause.CONFIG_SUBTREE],
                             'sub-options': None,
                             'map': {
                             'autoneg': Ethtool.Pause.AUTO_NEGOTIATION,
                             'tx': Ethtool.Pause.TX,
                             'rx': Ethtool.Pause.RX}
                             }
        coalesce_map = {'adaptive-rx': Ethtool.Coalesce.ADAPTIVE_RX,
                        'adaptive-tx': Ethtool.Coalesce.ADAPTIVE_TX,
                        'rx-usecs': Ethtool.Coalesce.RX_USECS,
                        'rx-frames': Ethtool.Coalesce.RX_FRAMES,
                        'rx-usecs-irq': Ethtool.Coalesce.RX_USECS_IRQ,
                        'rx-frames-irq': Ethtool.Coalesce.RX_FRAMES_IRQ,
                        'tx-usecs': Ethtool.Coalesce.TX_USECS,
                        'tx-frames': Ethtool.Coalesce.TX_FRAMES,
                        'tx-usecs-irq': Ethtool.Coalesce.TX_USECS_IRQ,
                        'tx-frames-irq': Ethtool.Coalesce.TX_FRAMES_IRQ,
                        'stats-block-usecs':
                            Ethtool.Coalesce.STATS_BLOCK_USECS,
                        'pkt-rate-low': Ethtool.Coalesce.PKT_RATE_LOW,
                        'rx-usecs-low': Ethtool.Coalesce.RX_USECS_LOW,
                        'rx-frames-low': Ethtool.Coalesce.RX_FRAMES_LOW,
                        'tx-usecs-low': Ethtool.Coalesce.TX_USECS_LOW,
                        'tx-frames-low': Ethtool.Coalesce.TX_FRAMES_LOW,
                        'pkt-rate-high': Ethtool.Coalesce.PKT_RATE_HIGH,
                        'rx-usecs-high': Ethtool.Coalesce.RX_USECS_HIGH,
                        'rx-frames-high': Ethtool.Coalesce.RX_FRAMES_HIGH,
                        'tx-usecs-high': Ethtool.Coalesce.TX_USECS_HIGH,
                        'tx-frames-high': Ethtool.Coalesce.TX_FRAMES_HIGH,
                        'sample-interval': Ethtool.Coalesce.SAMPLE_INTERVAL}
        ethtool_set_coalesce = {'sub-tree': [Ethtool.CONFIG_SUBTREE,
                                             Ethtool.Coalesce.CONFIG_SUBTREE],
                                'sub-options': None,
                                'map': coalesce_map
                                }
        ethtool_set_features = {'sub-tree': [Ethtool.CONFIG_SUBTREE,
                                             Ethtool.Feature.CONFIG_SUBTREE],
                                'sub-options': 'copy',
                                'map': {}}
        ethtool_map = {'-G': ethtool_set_ring,
                       '--set-ring': ethtool_set_ring,
                       '-A': ethtool_set_pause,
                       '--pause': ethtool_set_pause,
                       '-C': ethtool_set_coalesce,
                       '--coalesce': ethtool_set_coalesce,
                       '-K': ethtool_set_features,
                       '--features': ethtool_set_features,
                       '--offload': ethtool_set_features,
                       '-s': ethtool_generic_options,
                       '--change': ethtool_generic_options}
        if Ethernet.CONFIG_SUBTREE not in data:
            data[Ethernet.CONFIG_SUBTREE] = {}
        if Ethtool.CONFIG_SUBTREE not in data:
            data[Ethtool.CONFIG_SUBTREE] = {}

        for ethtool_opts in ethtool_options.split(';'):
            ethtool_opts = ethtool_opts.strip()
            if re.match(r'^(-[\S-]+[ ]+[\S]+)([ ]+[\S-]+[ ]+[\S]+)+',
                        ethtool_opts):
                # The regex pattern is strict and hence a minimum of 4 items
                # are present in ethtool_opts.
                command = ethtool_opts.split()
                if len(command) < 4:
                    msg = f"Ethtool options {command} is incomplete"
                    raise os_net_config.ConfigurationError(msg)

                option = command[0]
                accepted_dev_names = ['${DEVICE}', '$DEVICE', iface_name]
                if command[1] not in accepted_dev_names:
                    msg = f'Skipping {ethtool_opts} due to incorrect device '\
                          f'name present for interface {iface_name}'
                    raise os_net_config.ConfigurationError(msg)
                if option in ethtool_map.keys():
                    self.add_ethtool_subtree(data, ethtool_map[option],
                                             command)
                else:
                    msg = f'Unhandled ethtool_opts {ethtool_opts} for device'\
                          f' {iface_name}. Option {option} is not supported.'
                    raise os_net_config.ConfigurationError(msg)
            else:
                command_str = '-s ${DEVICE} ' + ethtool_opts
                command = command_str.split()
                option = command[0]
                self.add_ethtool_subtree(data, ethtool_map[option], command)

    def _clean_iface(self, name, obj_type):
        iface_data = {Interface.NAME: name,
                      Interface.TYPE: obj_type,
                      Interface.STATE: InterfaceState.ABSENT}
        absent_state_config = {Interface.KEY: [iface_data]}
        self.__dump_key_config(absent_state_config, msg=f"Cleaning {name}")
        netapplier.apply(absent_state_config, verify_change=True)

    def enable_migration(self):
        self.reload_nm()
        self.migration_enabled = True
        logger.info('Migration is enabled for nmstate provider.')

    def _add_common(self, base_opt):
        data = {Interface.IPV4: {InterfaceIPv4.ENABLED: False},
                Interface.IPV6: {InterfaceIPv6.ENABLED: False},
                Interface.NAME: base_opt.name}
        if base_opt.use_dhcp:
            data[Interface.IPV4][InterfaceIPv4.ENABLED] = True
            data[Interface.IPV4][InterfaceIPv4.DHCP] = True
            data[Interface.IPV4][InterfaceIPv4.AUTO_DNS] = True
            data[Interface.IPV4][InterfaceIPv4.AUTO_ROUTES] = True
            data[Interface.IPV4][InterfaceIPv4.AUTO_GATEWAY] = True
        else:
            data[Interface.IPV4][InterfaceIPv4.DHCP] = False
            if base_opt.dns_servers:
                data[Interface.IPV4][InterfaceIPv4.AUTO_DNS] = False

        if base_opt.use_dhcpv6:
            data[Interface.IPV6][InterfaceIPv6.ENABLED] = True
            data[Interface.IPV6][InterfaceIPv6.DHCP] = True
            data[Interface.IPV6][InterfaceIPv6.AUTO_DNS] = True
            data[Interface.IPV6][InterfaceIPv6.AUTOCONF] = True
            data[Interface.IPV6][InterfaceIPv6.AUTO_DNS] = True
            data[Interface.IPV6][InterfaceIPv6.AUTO_ROUTES] = True
            data[Interface.IPV6][InterfaceIPv6.AUTO_GATEWAY] = True
        else:
            data[Interface.IPV6][InterfaceIPv6.DHCP] = False
            data[Interface.IPV6][InterfaceIPv6.AUTOCONF] = False
            if base_opt.dns_servers:
                data[Interface.IPV6][InterfaceIPv6.AUTO_DNS] = False

        if not base_opt.defroute:
            data[Interface.IPV4][InterfaceIPv4.AUTO_GATEWAY] = False
            data[Interface.IPV6][InterfaceIPv6.AUTO_GATEWAY] = False

        # NetworkManager always starts on boot, so set enabled state instead
        if base_opt.onboot:
            data[Interface.STATE] = InterfaceState.UP
        else:
            data[Interface.STATE] = InterfaceState.DOWN

        if not base_opt.nm_controlled:
            logger.info('Using NetworkManager, nm_controlled is always true.'
                        'Deprecating it from next release')
        if isinstance(base_opt, objects.Interface):
            if not base_opt.hotplug:
                logger.info('Using NetworkManager, hotplug is always set to'
                            'true. Deprecating it from next release')

        if base_opt.mtu:
            data[Interface.MTU] = base_opt.mtu
        if base_opt.addresses:
            v4_addresses = base_opt.v4_addresses()
            if v4_addresses:
                for address in v4_addresses:
                    netmask_ip = netaddr.IPAddress(address.netmask)
                    ip_netmask = {'ip': address.ip,
                                  'prefix-length': netmask_ip.netmask_bits()}
                    if InterfaceIPv4.ADDRESS not in data[Interface.IPV4]:
                        data[Interface.IPV4][InterfaceIPv4.ADDRESS] = []
                    data[Interface.IPV4][InterfaceIPv4.ENABLED] = True
                    data[Interface.IPV4][InterfaceIPv4.ADDRESS].append(
                        ip_netmask)

            v6_addresses = base_opt.v6_addresses()
            if v6_addresses:
                for v6_address in v6_addresses:
                    netmask_ip = netaddr.IPAddress(v6_address.netmask)
                    v6ip_netmask = {'ip': v6_address.ip,
                                    'prefix-length':
                                        netmask_ip.netmask_bits()}
                    if InterfaceIPv6.ADDRESS not in data[Interface.IPV6]:
                        data[Interface.IPV6][InterfaceIPv6.ADDRESS] = []
                    data[Interface.IPV6][InterfaceIPv6.ENABLED] = True
                    data[Interface.IPV6][InterfaceIPv6.ADDRESS].append(
                        v6ip_netmask)

        if base_opt.dhclient_args:
            msg = "DHCP Client args not supported in impl_nmstate, ignoring"
            logger.error(msg)
        if hasattr(base_opt, 'members'):
            for member in base_opt.members:
                if isinstance(member, objects.SriovVF):
                    self.update_vf_config(member)
        if base_opt.dns_servers:
            self._add_dns_servers(base_opt.dns_servers)
        if base_opt.domain:
            self._add_dns_domain(base_opt.domain)
        if base_opt.routes:
            self._add_routes(base_opt.name, base_opt.routes)
        if base_opt.rules:
            self._add_rules(base_opt.name, base_opt.rules)
        return data

    def _add_routes(self, interface_name, routes=[]):

        routes_data = []
        logger.info(f'adding custom route for interface: {interface_name}')

        for route in routes:
            route_data = {}
            if route.route_options:
                value = get_route_options(route.route_options, 'metric')
                if value:
                    route.metric = value
                value = get_route_options(route.route_options, 'table')
                if value:
                    route.route_table = value
            if route.metric:
                route_data[NMRoute.METRIC] = route.metric
            if route.ip_netmask:
                route_data[NMRoute.DESTINATION] = route.ip_netmask
            if route.next_hop:
                route_data[NMRoute.NEXT_HOP_ADDRESS] = route.next_hop
                route_data[NMRoute.NEXT_HOP_INTERFACE] = interface_name
                if route.default:
                    if ":" in route.next_hop:
                        route_data[NMRoute.DESTINATION] = \
                            IPV6_DEFAULT_GATEWAY_DESTINATION
                    else:
                        route_data[NMRoute.DESTINATION] = \
                            IPV4_DEFAULT_GATEWAY_DESTINATION
            rt_tables = self.get_route_tables()
            if route.route_table:
                if str(route.route_table).isdigit():
                    route_data[NMRoute.TABLE_ID] = route.route_table
                elif route.route_table in rt_tables:
                    route_data[NMRoute.TABLE_ID] = \
                        rt_tables[route.route_table]
                else:
                    logger.error(f'Unidentified mapping for route_table '
                                 '{route.route_table}')

            routes_data.append(route_data)

        self.route_data[interface_name] = routes_data
        logger.debug(f'route data: {self.route_data[interface_name]}')

    def add_route_table(self, route_table):
        """Add a RouteTable object to the net config object.

        :param route_table: the RouteTable object to add.
        """
        logger.info(f'adding route table: {route_table.table_id} '
                    f'{route_table.name}')
        self.route_table_data[int(route_table.table_id)] = route_table.name
        location = route_table_config_path()
        data = self.generate_route_table_config(self.route_table_data)
        self.write_config(location, data)

    def rules_table_value_parse(self, table_id):
        rt_tables = self.get_route_tables()
        if table_id:
            if str(table_id).isdigit():
                return table_id
            elif table_id in rt_tables:
                return rt_tables[table_id]
            else:
                logger.error(f'Unidentified mapping for table_id '
                             '{table_id}')

    def _parse_ip_rules(self, rule):
        nm_rule_map = {
            'blackhole': {'nm_key': NMRouteRule.ACTION,
                          'nm_value': NMRouteRule.ACTION_BLACKHOLE},
            'unreachable': {'nm_key': NMRouteRule.ACTION,
                            'nm_value': NMRouteRule.ACTION_UNREACHABLE},
            'prohibit': {'nm_key': NMRouteRule.ACTION,
                         'nm_value': NMRouteRule.ACTION_PROHIBIT},
            'fwmark': {'nm_key': NMRouteRule.FWMARK, 'nm_value': None},
            'fwmask': {'nm_key': NMRouteRule.FWMASK, 'nm_value': None},
            'iif': {'nm_key': NMRouteRule.IIF, 'nm_value': None},
            'from': {'nm_key': NMRouteRule.IP_FROM, 'nm_value': None},
            'to': {'nm_key': NMRouteRule.IP_TO, 'nm_value': None},
            'priority': {'nm_key': NMRouteRule.PRIORITY, 'nm_value': None},
            'table': {'nm_key': NMRouteRule.ROUTE_TABLE, 'nm_value': None,
                      'nm_parse_value': self.rules_table_value_parse}}
        logger.debug(f"Parse Rule {rule}")
        items = rule.split()
        keyword = items[0]
        parse_start_index = 1
        rule_config = {}
        if keyword == 'del':
            rule_config[NMRouteRule.STATE] = NMRouteRule.STATE_ABSENT
        elif keyword in nm_rule_map.keys():
            parse_start_index = 0
        elif keyword != 'add':
            msg = f"unhandled ip rule command {rule}"
            raise os_net_config.ConfigurationError(msg)

        items_iter = iter(items[parse_start_index:])

        parse_complete = True
        while True:
            try:
                parse_complete = True
                item = next(items_iter)
                logger.debug(f"parse item {item}")
                if item in nm_rule_map.keys():
                    value = _get_type_value(nm_rule_map[item]['nm_value'])
                    if not value:
                        parse_complete = False
                        value = _get_type_value(next(items_iter))
                        if 'nm_parse_value' in nm_rule_map[item]:
                            value = nm_rule_map[item]['nm_parse_value'](value)
                    rule_config[nm_rule_map[item]['nm_key']] = value
                else:
                    msg = f"unhandled ip rule command {rule}"
                    raise os_net_config.ConfigurationError(msg)
            except StopIteration:
                if not parse_complete:
                    msg = f"incomplete ip rule command {rule}"
                    raise os_net_config.ConfigurationError(msg)
                break

        # Just remove the from/to address when its all/any
        # the address defaults to all/any.
        if NMRouteRule.IP_FROM in rule_config:
            if _is_any_ip_addr(rule_config[NMRouteRule.IP_FROM]):
                del rule_config[NMRouteRule.IP_FROM]
        if NMRouteRule.IP_TO in rule_config:
            if _is_any_ip_addr(rule_config[NMRouteRule.IP_TO]):
                del rule_config[NMRouteRule.IP_TO]

        # TODO(Karthik) Add support for ipv6 rules as well
        # When neither IP_FROM nor IP_TO is set, specify the IP family
        if (NMRouteRule.IP_FROM not in rule_config.keys() and
                NMRouteRule.IP_TO not in rule_config.keys()):
            rule_config[NMRouteRule.FAMILY] = NMRouteRule.FAMILY_IPV4

        if NMRouteRule.PRIORITY not in rule_config.keys():
            logger.warning(f"The ip rule {rule} doesn't have the priority set."
                           "Its advisable to configure the priorities in "
                           "order to have a deterministic behaviour")

        return rule_config

    def _add_rules(self, interface_name, rules=[]):
        for rule in rules:
            rule_nm = self._parse_ip_rules(rule.rule)
            self.rules_data.append(rule_nm)

        logger.debug(f'{interface_name}: rule data\n{self.rules_data}')

    def _add_dns_servers(self, dns_servers):
        for dns_server in dns_servers:
            if dns_server not in self.dns_data['server']:
                logger.debug(f"Adding DNS server {dns_server}")
                self.dns_data['server'].append(dns_server)

    def _add_dns_domain(self, dns_domain):
        if isinstance(dns_domain, str):
            logger.debug(f"Adding DNS domain {dns_domain}")
            self.dns_data['domain'].extend([dns_domain])
            return

        for domain in dns_domain:
            if domain not in self.dns_data['domain']:
                logger.debug(f"Adding DNS domain {domain}")
                self.dns_data['domain'].append(domain)

    def add_interface(self, interface):
        """Add an Interface object to the net config object.

        :param interface: The Interface object to add.
        """
        if re.match(r'\w+\.\d+$', interface.name):
            vlan_id = int(interface.name.split('.')[1])
            device = interface.name.split('.')[0]
            vlan_port = objects.Vlan(
                device, vlan_id,
                use_dhcp=interface.use_dhcp, use_dhcpv6=interface.use_dhcpv6,
                addresses=interface.addresses, routes=interface.routes,
                rules=interface.rules, mtu=interface.mtu,
                primary=interface.primary, nic_mapping=None,
                persist_mapping=None, defroute=interface.defroute,
                dhclient_args=interface.dhclient_args,
                dns_servers=interface.dns_servers, nm_controlled=True,
                onboot=interface.onboot, domain=interface.domain)
            vlan_port.name = interface.name
            self.add_vlan(vlan_port)
            return

        if self.migration_enabled:
            self._clean_iface(interface.name, InterfaceType.ETHERNET)
        logger.info(f'adding interface: {interface.name}')
        data = self._add_common(interface)

        data[Interface.TYPE] = InterfaceType.ETHERNET
        data[Ethernet.CONFIG_SUBTREE] = {}
        if utils.get_totalvfs(interface.name) > 0:
            data[Ethernet.CONFIG_SUBTREE][Ethernet.SRIOV_SUBTREE] = {
                Ethernet.SRIOV.TOTAL_VFS: 0}

        if interface.ethtool_opts:
            self.add_ethtool_config(interface.name, data,
                                    interface.ethtool_opts)

        if interface.renamed:
            logger.info(f"Interface {interface.hwname} being renamed to"
                        f"{interface.name}")
            self.renamed_interfaces[interface.hwname] = interface.name
        if interface.hwaddr:
            data[Interface.MAC] = interface.hwaddr

        logger.debug(f'interface data: {data}')
        self.interface_data[interface.name] = data

    def add_vlan(self, vlan):
        """Add a Vlan object to the net config object.

        :param vlan: The vlan object to add.
        """
        if self.migration_enabled:
            if vlan.bridge_name:
                self._clean_iface(vlan.name, InterfaceType.OVS_INTERFACE)
            else:
                self._clean_iface(vlan.name, InterfaceType.VLAN)
        logger.info(f'adding vlan: {vlan.name}')

        data = self._add_common(vlan)
        if vlan.device:
            base_iface = vlan.device
        elif vlan.linux_bond_name:
            base_iface = vlan.linux_bond_name

        if vlan.bridge_name:
            # Handle the VLANs for ovs bridges
            # vlans on OVS bridges are internal ports (no device, etc)
            data[Interface.TYPE] = InterfaceType.OVS_INTERFACE
        else:
            data[Interface.TYPE] = InterfaceType.VLAN
            data[VLAN.CONFIG_SUBTREE] = {}
            data[VLAN.CONFIG_SUBTREE][VLAN.ID] = vlan.vlan_id
            data[VLAN.CONFIG_SUBTREE][VLAN.BASE_IFACE] = base_iface

        logger.debug(f'vlan data: {data}')
        self.vlan_data[vlan.name] = data

    def _ovs_extra_cfg_eq_val(self, ovs_extra, cmd_map, data):
        index = 0
        logger.info(f'Current ovs_extra {ovs_extra}')
        for a, b in zip(ovs_extra, cmd_map['command']):
            if not re.match(b, a, re.IGNORECASE):
                return False
            index = index + 1
        for idx in range(index, len(ovs_extra)):
            value = None
            for cfg in cmd_map['action']:
                if re.match(cfg['config'], ovs_extra[idx], re.IGNORECASE):
                    value = None
                    if 'value' in cfg:
                        value = cfg['value']
                    elif 'value_pattern' in cfg:
                        m = re.search(cfg['value_pattern'], ovs_extra[idx])
                        if m:
                            value = _get_type_value(m.group(1))
                    if value is None:
                        msg = "Invalid ovs_extra format detected. "\
                              f"{' '.join(ovs_extra)}"
                        raise os_net_config.ConfigurationError(msg)
                    config = _add_sub_tree(data, cfg['sub_tree'])
                    if cfg['nm_config']:
                        config[cfg['nm_config']] = value
                    elif cfg['nm_config_regex']:
                        logger.info(f'Regex pattern seen for {ovs_extra}')
                        m = re.search(cfg['nm_config_regex'], ovs_extra[idx])
                        if m:
                            config[m.group(1)] = value
                        else:
                            msg = "Invalid ovs_extra format detected. "\
                                  f"{' '.join(ovs_extra)}"
                            raise os_net_config.ConfigurationError(msg)
                    else:
                        msg = 'NM config not found'
                        raise os_net_config.ConfigurationError(msg)
                    logger.info(f"Adding ovs_extra {config} in "
                                f"{cfg['sub_tree']}")

    def _ovs_extra_cfg_val(self, ovs_extra, cmd_map, data):
        index = 0
        for a, b in zip(ovs_extra, cmd_map['command']):
            if not re.match(b, a, re.IGNORECASE):
                return False
            index = index + 1
        if len(ovs_extra) > (index + 1):
            value = None
            for cfg in cmd_map['action']:
                if re.match(cfg['config'], ovs_extra[index], re.IGNORECASE):
                    value = None
                    if 'value' in cfg:
                        value = cfg['value']
                    elif 'value_pattern' in cfg:
                        m = re.search(cfg['value_pattern'],
                                      ovs_extra[index + 1])
                        if m:
                            value = _get_type_value(m.group(1))
                    if value is None:
                        msg = f"Invalid ovs_extra format detected."\
                              f"{' '.join(ovs_extra)}"
                        raise os_net_config.ConfigurationError(msg)
                    config = _add_sub_tree(data, cfg['sub_tree'])
                    if cfg['nm_config']:
                        config[cfg['nm_config']] = value
                    elif cfg['nm_config_regex']:
                        m = re.search(cfg['nm_config_regex'], ovs_extra[index])
                        if m:
                            config[m.group(1)] = value
                        else:
                            msg = f"Invalid ovs_extra format detected."\
                                  f"{' '.join(ovs_extra)}"
                            raise os_net_config.ConfigurationError(msg)
                    else:
                        msg = 'NM config not found'
                        raise os_net_config.ConfigurationError(msg)
                    logger.info(f"Adding ovs_extra {config} in "
                                f"{cfg['sub_tree']}")

    def parse_ovs_extra_for_bond(self, ovs_extras, name, data):

        # Here the nm_config bond_mode matches the ovs_options
        # and not the Nmstate schema
        port_cfg = [
            {'config': r'^bond_mode=[\w+]',
             'sub_tree': None,
             'nm_config': 'bond_mode',
             'value_pattern': r'^bond_mode=(.+?)$'},
            {'config': r'^lacp=[\w+]',
             'sub_tree': None,
             'nm_config': 'lacp',
             'value_pattern': r'^lacp=(.+?)$'},
            {'config': r'^bond_updelay=[\w+]',
             'sub_tree': None,
             'nm_config': 'bond_updelay',
             'value_pattern': r'^bond_updelay=(.+?)$'},
            {'config': r'^other_config:[\w+]',
             'sub_tree': None,
             'nm_config': None,
             'nm_config_regex': r'^(.+?)=.*$',
             'value_pattern': r'^other_config:.*=(.+?)$'}]

        # ovs-vsctl set Port $name <config>=<value>
        cfg_eq_val_pair = [{'command': ['set', 'port',
                                        '({name}|%s)' % name],
                            'action': port_cfg}]

        for ovs_extra in ovs_extras:
            ovs_extra_cmd = ovs_extra.split(' ')
            for cmd_map in cfg_eq_val_pair:
                self._ovs_extra_cfg_eq_val(ovs_extra_cmd, cmd_map, data)

    def parse_ovs_extra(self, ovs_extras, name, data):

        bridge_cfg = [{'config': r'^fail_mode=[\w+]',
                       'sub_tree': [OVSBridge.CONFIG_SUBTREE,
                                    OVSBridge.OPTIONS_SUBTREE],
                       'nm_config': OVSBridge.Options.FAIL_MODE,
                       'value_pattern': r'^fail_mode=(.+?)$'},
                      {'config': r'^mcast_snooping_enable=[\w+]',
                       'sub_tree': [OVSBridge.CONFIG_SUBTREE,
                                    OVSBridge.OPTIONS_SUBTREE],
                       'nm_config': OVSBridge.Options.MCAST_SNOOPING_ENABLED,
                       'value_pattern': r'^mcast_snooping_enable=(.+?)$'},
                      {'config': r'^rstp_enable=[\w+]',
                       'sub_tree': [OVSBridge.CONFIG_SUBTREE,
                                    OVSBridge.OPTIONS_SUBTREE],
                       'nm_config': OVSBridge.Options.RSTP,
                       'value_pattern': r'^rstp_enable=(.+?)$'},
                      {'config': r'^stp_enable=[\w+]',
                       'sub_tree': [OVSBridge.CONFIG_SUBTREE,
                                    OVSBridge.OPTIONS_SUBTREE],
                       'nm_config': OVSBridge.Options.STP,
                       'value_pattern': r'^stp_enable=(.+?)$'},
                      {'config': r'^other_config:[\w+]',
                       'sub_tree': [OvsDB.KEY, OvsDB.OTHER_CONFIG],
                       'nm_config': None,
                       'nm_config_regex': r'^other_config:(.+?)=',
                       'value_pattern': r'^other_config:.*=(.+?)$'},
                      {'config': r'^other-config:[\w+]',
                       'sub_tree': [OvsDB.KEY, OvsDB.OTHER_CONFIG],
                       'nm_config': None,
                       'nm_config_regex': r'^other-config:(.+?)=',
                       'value_pattern': r'^other-config:.*=(.+?)$'}]

        iface_cfg = [{'config': r'^other_config:[\w+]',
                      'sub_tree': [OvsDB.KEY, OvsDB.OTHER_CONFIG],
                      'nm_config': None,
                      'nm_config_regex': r'^other_config:(.+?)=',
                      'value_pattern': r'^other_config:.*=(.+?)$'},
                     {'config': r'^other-config:[\w+]',
                      'sub_tree': [OvsDB.KEY, OvsDB.OTHER_CONFIG],
                      'nm_config': None,
                      'nm_config_regex': r'^other-config:(.+?)=',
                      'value_pattern': r'^other-config:.*=(.+?)$'},
                     {'config': r'^options:n_rxq_desc=[\w+]',
                      'sub_tree': [OVSInterface.DPDK_CONFIG_SUBTREE],
                      'nm_config': OVSInterface.Dpdk.N_RXQ_DESC,
                      'value_pattern': r'^options:n_rxq_desc=(.+?)$'},
                     {'config': r'^options:n_txq_desc=[\w+]',
                      'sub_tree': [OVSInterface.DPDK_CONFIG_SUBTREE],
                      'nm_config': OVSInterface.Dpdk.N_TXQ_DESC,
                      'value_pattern': r'^options:n_txq_desc=(.+?)$'}]

        external_id_cfg = [{'sub_tree': [OvsDB.KEY, OvsDB.EXTERNAL_IDS],
                            'config': r'.*',
                            'nm_config': None,
                            'nm_config_regex': r'^(.+?)$',
                            'value_pattern': r'^(.+?)$'}]
        cfg_eq_val_pair = [{'command': ['set', 'bridge', '({name}|%s)' % name],
                            'action': bridge_cfg},
                           {'command': ['set', 'interface',
                                        '({name}|%s)' % name],
                            'action': iface_cfg}]

        cfg_val_pair = [{'command': ['br-set-external-id',
                                     '({name}|%s)' % name],
                         'action': external_id_cfg}]
        # ovs-vsctl set Bridge $name <config>=<value>
        # ovs-vsctl set Interface $name <config>=<value>
        # ovs-vsctl br-set-external-id $name key [value]
        for ovs_extra in ovs_extras:
            ovs_extra_cmd = ovs_extra.split(' ')
            for cmd_map in cfg_eq_val_pair:
                self._ovs_extra_cfg_eq_val(ovs_extra_cmd, cmd_map, data)
            for cmd_map in cfg_val_pair:
                self._ovs_extra_cfg_val(ovs_extra_cmd, cmd_map, data)

    def parse_ovs_extra_for_ports(self, ovs_extras, bridge_name, data):
        port_vlan_cfg = [{'config': r'^tag=[\w+]',
                          'sub_tree': [OVSBridge.Port.VLAN_SUBTREE],
                          'nm_config': OVSBridge.Port.Vlan.TAG,
                          'value_pattern': r'^tag=(.+?)$'},
                         {'config': r'^tag=[\w+]',
                          'sub_tree': [OVSBridge.Port.VLAN_SUBTREE],
                          'nm_config': OVSBridge.Port.Vlan.MODE,
                          'value': 'access'}]
        cfg_eq_val_pair = [{'command': ['set', 'port',
                                        '({name}|%s)' % bridge_name],
                            'action': port_vlan_cfg}]
        for ovs_extra in ovs_extras:
            ovs_extra_cmd = ovs_extra.split(' ')
            for cmd_map in cfg_eq_val_pair:
                self._ovs_extra_cfg_eq_val(ovs_extra_cmd, cmd_map, data)

    def add_bridge(self, bridge, dpdk=False):
        """Add an OvsBridge object to the net config object.

        :param bridge: The OvsBridge object to add.
        """

        # Create the internal ovs interface. Some of the settings of the
        # bridge like MTU, ip address are to be applied on this interface
        if self.migration_enabled:
            self._clean_iface(bridge.name, OVSBridge.TYPE)

        ovs_port_name = f"{bridge.name}-p"
        if bridge.primary_interface_name:
            mac = self.interface_mac(bridge.primary_interface_name)
        else:
            mac = None

        ovs_interface_port = objects.OvsInterface(
            ovs_port_name, use_dhcp=bridge.use_dhcp,
            use_dhcpv6=bridge.use_dhcpv6,
            addresses=bridge.addresses, routes=bridge.routes,
            rules=bridge.rules, mtu=bridge.mtu, primary=False,
            nic_mapping=None, persist_mapping=None,
            defroute=bridge.defroute, dhclient_args=bridge.dhclient_args,
            dns_servers=bridge.dns_servers,
            nm_controlled=None, onboot=bridge.onboot,
            domain=bridge.domain, hwaddr=mac)
        self.add_ovs_interface(ovs_interface_port)

        ovs_int_port = {'name': ovs_interface_port.name}
        if bridge.ovs_extra:
            logger.info(f"Parsing ovs_extra for ports: {bridge.ovs_extra}")
            self.parse_ovs_extra_for_ports(bridge.ovs_extra,
                                           bridge.name, ovs_int_port)

        logger.info(f'adding bridge: {bridge.name}')

        # Clear the settings from the bridge, since these will be applied
        # on the interface
        if bridge.routes:
            bridge.routes.clear()
        bridge.defroute = False
        if bridge.dns_servers:
            bridge.dns_servers.clear()
        if bridge.domain:
            bridge.domain.clear()
        if bridge.mtu:
            bridge.mtu = None
        data = self._add_common(bridge)

        data[Interface.TYPE] = OVSBridge.TYPE
        # address bits can't be on the ovs-bridge
        del data[Interface.IPV4]
        del data[Interface.IPV6]
        ovs_bridge_options = {OVSBridge.Options.FAIL_MODE:
                              objects.DEFAULT_OVS_BRIDGE_FAIL_MODE,
                              OVSBridge.Options.MCAST_SNOOPING_ENABLED: False,
                              OVSBridge.Options.RSTP: False,
                              OVSBridge.Options.STP: False}

        if bridge.name in self.bridge_data:
            data[OVSBridge.CONFIG_SUBTREE] = self.bridge_data[
                bridge.name][OVSBridge.CONFIG_SUBTREE]
            data[OVSBridge.CONFIG_SUBTREE
                 ][OVSBridge.OPTIONS_SUBTREE] = ovs_bridge_options
        else:
            data[OVSBridge.CONFIG_SUBTREE] = {
                OVSBridge.OPTIONS_SUBTREE: ovs_bridge_options,
                OVSBridge.PORT_SUBTREE: [],
            }
        data[OvsDB.KEY] = {OvsDB.EXTERNAL_IDS: {},
                           OvsDB.OTHER_CONFIG: {}}
        bridge.ovs_extra.append("set bridge %s other-config:mac-table-size=%d"
                                % (bridge.name, common.MAC_TABLE_SIZE))
        if bridge.primary_interface_name:
            mac = self.interface_mac(bridge.primary_interface_name)
            bridge.ovs_extra.append("set bridge %s other_config:hwaddr=%s" %
                                    (bridge.name, mac))
        self.parse_ovs_extra(bridge.ovs_extra, bridge.name, data)

        if dpdk:
            ovs_bridge_options[OVSBridge.Options.DATAPATH] = 'netdev'
        if bridge.members:
            members = []
            ovs_bond = False
            ovs_port = False
            for member in bridge.members:
                if (isinstance(member, objects.OvsBond) or
                        isinstance(member, objects.OvsDpdkBond)):
                    bond_options = {}
                    self.parse_ovs_extra_for_bond(
                        member.ovs_extra, member.name, bond_options)
                    logger.debug(f'{member.name}: Bond options from '
                                 f'ovs_extra\n{bond_options}')
                    if ovs_port:
                        msg = "Ovs Bond and ovs port can't be members to "\
                              "the ovs bridge"
                        raise os_net_config.ConfigurationError(msg)
                    if member.primary_interface_name:
                        add_bond_setting = "other_config:bond-primary="\
                                           f"{member.primary_interface_name}"
                        if member.ovs_options:
                            member.ovs_options = member.ovs_options + " " +\
                                add_bond_setting
                        else:
                            member.ovs_options = add_bond_setting

                    logger.debug(f'{member.name}: Bond options from '
                                 f'ovs_options:\n{member.ovs_options}')
                    bond_options |= parse_bonding_options(member.ovs_options)
                    logger.info(f'{member.name}: Aggregated bond options - '
                                f'{bond_options}')
                    bond_data = set_ovs_bonding_options(bond_options)
                    bond_port = [{
                        OVSBridge.Port.LINK_AGGREGATION_SUBTREE: bond_data,
                        OVSBridge.Port.NAME: member.name},
                        ovs_int_port]
                    data[OVSBridge.CONFIG_SUBTREE
                         ][OVSBridge.PORT_SUBTREE] = bond_port

                    ovs_bond = True
                    logger.debug("OVS Bond members %s added" % members)
                    if member.members:
                        members = [m.name for m in member.members]
                elif ovs_bond:
                    msg = "Ovs Bond and ovs port can't be members to "\
                          "the ovs bridge"
                    raise os_net_config.ConfigurationError(msg)
                else:
                    ovs_port = True
                    logger.debug("Adding member ovs port %s" % member.name)
                    members.append(member.name)
            if members:
                logger.debug("Add ovs ports and vlans to ovs bridge")
                bps = self.get_ovs_ports(members)
            else:
                msg = "No members added for ovs bridge"
                raise os_net_config.ConfigurationError(msg)

            self.member_names[bridge.name] = members

            if ovs_port:
                # Add the internal ovs interface
                bps.append(ovs_int_port)
                data[OVSBridge.CONFIG_SUBTREE][
                    OVSBridge.PORT_SUBTREE].extend(bps)
            elif ovs_bond:
                bond_data[OVSBridge.Port.LinkAggregation.PORT_SUBTREE] = bps

        self.bridge_data[bridge.name] = data
        logger.debug('bridge data: %s' % data)

    def add_ovs_user_bridge(self, bridge):
        """Add an OvsUserBridge object to the net config object.

        :param bridge: The OvsUserBridge object to add.
        """
        logger.info('adding ovs user bridge: %s' % bridge.name)
        self.add_bridge(bridge, dpdk=True)

    def attach_patch_port_with_bridge(self, patch_port):
        """Add a patch port to bridge from patch port settings in json.

        :param patch_port: The patch_port object to add.
        """
        patch_br_data = self.bridge_data.get(patch_port.bridge_name, {})
        if OVSBridge.CONFIG_SUBTREE not in patch_br_data:
            patch_br_data[OVSBridge.CONFIG_SUBTREE] = {
                OVSBridge.OPTIONS_SUBTREE: {},
                OVSBridge.PORT_SUBTREE: [],
            }
        config = patch_br_data[OVSBridge.CONFIG_SUBTREE]
        if OVSBridge.PORT_SUBTREE not in config:
            config[OVSBridge.PORT_SUBTREE] = []
        port = config[OVSBridge.PORT_SUBTREE]
        patch_port_config = {OVSBridge.Port.NAME: patch_port.name}
        if patch_port_config not in port:
            port.append(patch_port_config)

        self.bridge_data[patch_port.bridge_name] = patch_br_data
        logger.info('bridge_data: %s' % self.bridge_data)
        return

    def add_ovs_patch_port(self, ovs_patch_port):
        """Add a OvsPatchPort object to the net config object.

        :param ovs_patch_port: The OvsPatchPort object to add.
        """
        if self.migration_enabled:
            self._clean_iface(ovs_patch_port.name, OVSInterface.TYPE)

        logger.info('adding ovs patch port: %s' % ovs_patch_port.name)
        data = self._add_common(ovs_patch_port)
        data[Interface.TYPE] = OVSInterface.TYPE
        data[Interface.STATE] = InterfaceState.UP
        data[OVSInterface.PATCH_CONFIG_SUBTREE] = \
            {OVSInterface.Patch.PEER: ovs_patch_port.peer}
        logger.debug('ovs patch port data: %s' % data)
        self.interface_data[ovs_patch_port.name] = data

        self.attach_patch_port_with_bridge(ovs_patch_port)

    def add_ovs_interface(self, ovs_interface):
        """Add a OvsInterface object to the net config object.

        :param ovs_interface: The OvsInterface object to add.
        """
        if self.migration_enabled:
            self._clean_iface(ovs_interface.name, OVSInterface.TYPE)

        logger.info('adding ovs interface: %s' % ovs_interface.name)
        data = self._add_common(ovs_interface)
        data[Interface.TYPE] = OVSInterface.TYPE
        data[Interface.STATE] = InterfaceState.UP

        if ovs_interface.hwaddr:
            data[Interface.MAC] = ovs_interface.hwaddr
        logger.debug(f'add ovs_interface data: {data}')
        self.interface_data[ovs_interface.name] = data

    def add_ovs_dpdk_port(self, ovs_dpdk_port):
        """Add a OvsDpdkPort object to the net config object.

        :param ovs_dpdk_port: The OvsDpdkPort object to add.
        """
        if self.migration_enabled:
            self._clean_iface(ovs_dpdk_port.name, OVSInterface.TYPE)

        logger.info('adding ovs dpdk port: %s' % ovs_dpdk_port.name)

        # DPDK Port will have only one member of type Interface, validation
        # checks are added at the object creation stage.
        ifname = ovs_dpdk_port.members[0].name

        # Bind the dpdk interface
        utils.bind_dpdk_interfaces(ifname, ovs_dpdk_port.driver, self.noop)
        data = self._add_common(ovs_dpdk_port)
        data[Interface.TYPE] = OVSInterface.TYPE
        data[Interface.STATE] = InterfaceState.UP

        pci_address = utils.get_dpdk_devargs(ifname, noop=self.noop)

        data[OVSInterface.DPDK_CONFIG_SUBTREE
             ] = {OVSInterface.Dpdk.DEVARGS: pci_address}
        if ovs_dpdk_port.rx_queue:
            data[OVSInterface.DPDK_CONFIG_SUBTREE
                 ][OVSInterface.Dpdk.RX_QUEUE] = ovs_dpdk_port.rx_queue
        if ovs_dpdk_port.rx_queue_size:
            data[OVSInterface.DPDK_CONFIG_SUBTREE
                 ][OVSInterface.Dpdk.N_RXQ_DESC] = ovs_dpdk_port.rx_queue_size
        if ovs_dpdk_port.tx_queue_size:
            data[OVSInterface.DPDK_CONFIG_SUBTREE
                 ][OVSInterface.Dpdk.N_TXQ_DESC] = ovs_dpdk_port.tx_queue_size
        data[OvsDB.KEY] = {OvsDB.EXTERNAL_IDS: {},
                           OvsDB.OTHER_CONFIG: {}}
        if ovs_dpdk_port.ovs_extra:
            logger.info(f"Parsing ovs_extra : {ovs_dpdk_port.ovs_extra}")
            self.parse_ovs_extra(ovs_dpdk_port.ovs_extra,
                                 ovs_dpdk_port.name, data)

        logger.debug(f'ovs dpdk port data: {data}')
        self.interface_data[ovs_dpdk_port.name] = data

    def add_linux_bridge(self, bridge):
        """Add a LinuxBridge object to the net config object.

        :param bridge: The LinuxBridge object to add.
        """
        if self.migration_enabled:
            self._clean_iface(bridge.name, InterfaceType.LINUX_BRIDGE)

        logger.info(f'adding linux bridge: {bridge.name}')
        data = self._add_common(bridge)
        logger.debug('bridge data: %s' % data)
        self.linuxbridge_data[bridge.name] = data

    def add_bond(self, bond):
        """Add an OvsBond object to the net config object.

        :param bond: The OvsBond object to add.
        """
        # The ovs bond is already added in add_bridge()
        logger.info('adding bond: %s' % bond.name)
        return

    def add_ovs_dpdk_bond(self, bond):
        """Add an OvsDpdkBond object to the net config object.

        :param bond: The OvsBond object to add.
        """
        logger.info('adding Ovs DPDK Bond: %s' % bond.name)
        for member in bond.members:
            if bond.mtu:
                member.mtu = bond.mtu
            if bond.rx_queue:
                member.rx_queue = bond.rx_queue
            if bond.rx_queue_size:
                member.rx_queue_size = bond.rx_queue_size
            if bond.tx_queue_size:
                member.tx_queue_size = bond.tx_queue_size
            if bond.ovs_extra:
                member.ovs_extra = bond.ovs_extra
            self.add_ovs_dpdk_port(member)
        return

    def add_linux_bond(self, bond):
        """Add a LinuxBond object to the net config object.

        :param bond: The LinuxBond object to add.
        """
        if self.migration_enabled:
            self._clean_iface(bond.name, InterfaceType.BOND)

        logger.info('adding linux bond: %s' % bond.name)
        data = self._add_common(bond)

        data[Interface.TYPE] = InterfaceType.BOND
        data[Interface.STATE] = InterfaceState.UP

        bond_options = {}
        if bond.bonding_options:
            bond_options = parse_bonding_options(bond.bonding_options)

        bond_data = set_linux_bonding_options(
            bond_options, primary_iface=bond.primary_interface_name)
        if bond_data:
            data[Bond.CONFIG_SUBTREE] = bond_data

        if bond.members:
            members = [member.name for member in bond.members]
            self.member_names[bond.name] = members
            data[Bond.CONFIG_SUBTREE][Bond.PORT] = members

        logger.debug('bond data: %s' % data)
        self.linuxbond_data[bond.name] = data

    def add_sriov_pf(self, sriov_pf):
        """Add a SriovPF object to the net config object

        :param sriov_pf: The SriovPF object to add
        """
        if self.migration_enabled:
            self._clean_iface(sriov_pf.name, InterfaceType.ETHERNET)

        logger.info(f'adding sriov pf: {sriov_pf.name}')
        if sriov_pf.vdpa or sriov_pf.link_mode == 'switchdev':
            msg = "Switchdev/vDPA is not supported by nmstate provider yet."
            raise os_net_config.ConfigurationError(msg)

        data = self._add_common(sriov_pf)
        data[Interface.TYPE] = InterfaceType.ETHERNET
        data[Ethernet.CONFIG_SUBTREE] = {}

        # Validate the maximum VFs allowed by hardware against
        # the desired numvfs
        max_vfs = utils.get_totalvfs(sriov_pf.name)
        if max_vfs <= 0:
            msg = (f'{sriov_pf.name}: SR-IOV is not supported.'
                   'Check BIOS settings')
            raise os_net_config.ConfigurationError(msg)
        elif max_vfs >= sriov_pf.numvfs:
            data[Ethernet.CONFIG_SUBTREE][Ethernet.SRIOV_SUBTREE] = {
                Ethernet.SRIOV.TOTAL_VFS: sriov_pf.numvfs,
                Ethernet.SRIOV.DRIVERS_AUTOPROBE: sriov_pf.drivers_autoprobe,
            }
        else:
            msg = (f'{sriov_pf.name}: Maximum numvfs supported '
                   f'({max_vfs}) is lesser than user requested '
                   f'numvfs ({sriov_pf.numvfs})')
            raise os_net_config.ConfigurationError(msg)

        if sriov_pf.promisc:
            data[Interface.ACCEPT_ALL_MAC_ADDRESSES] = True
        if sriov_pf.link_mode == 'legacy':
            data[Ethtool.CONFIG_SUBTREE] = {}
            data[Ethtool.CONFIG_SUBTREE][Ethtool.Feature.CONFIG_SUBTREE] = {
                'hw-tc-offload': False}
        if sriov_pf.promisc:
            data[Interface.ACCEPT_ALL_MAC_ADDRESSES] = True

        if sriov_pf.ethtool_opts:
            self.add_ethtool_config(sriov_pf.name, data,
                                    sriov_pf.ethtool_opts)

        logger.debug('sriov pf data: %s' % data)
        self.sriov_vf_data[sriov_pf.name] = [None] * sriov_pf.numvfs
        self.interface_data[sriov_pf.name] = data
        self.sriov_pf_data[sriov_pf.name] = data

    def add_sriov_vf(self, sriov_vf):
        """Add a SriovVF object to the net config object

        :param sriov_vf: The SriovVF object to add
        """
        if self.migration_enabled:
            self._clean_iface(sriov_vf.name, InterfaceType.ETHERNET)

        logger.info('adding sriov vf: %s for pf: %s, vfid: %d'
                    % (sriov_vf.name, sriov_vf.device, sriov_vf.vfid))
        data = self._add_common(sriov_vf)
        data[Interface.TYPE] = InterfaceType.ETHERNET
        data[Ethernet.CONFIG_SUBTREE] = {}
        if sriov_vf.promisc:
            data[Interface.ACCEPT_ALL_MAC_ADDRESSES] = True
        logger.debug('sriov vf data: %s' % data)
        self.interface_data[sriov_vf.name] = data
        vf_config = self.get_vf_config(sriov_vf)
        logger.debug("Adding vf config %s" % vf_config)

        # sriov_vf_data is a list of vf configuration data of size numvfs.
        # The vfid is used as index.
        if sriov_vf.device not in self.sriov_vf_data:
            msg = f"VF configuration is seen while the parent device"\
                  f" {sriov_vf.device} is not availavle"
            raise os_net_config.ConfigurationError(msg)

        self.sriov_vf_data[sriov_vf.device][sriov_vf.vfid] = vf_config
        if sriov_vf.ethtool_opts:
            self.add_ethtool_config(sriov_vf.name, data,
                                    sriov_vf.ethtool_opts)

    def add_ib_interface(self, ib_interface):
        """Add an InfiniBand interface object to the net config object.

        :param ib_interface: The InfiniBand interface object to add.
        """
        if self.migration_enabled:
            self._clean_iface(ib_interface.name, InterfaceType.INFINIBAND)

        logger.info('adding ib_interface: %s' % ib_interface.name)
        data = self._add_common(ib_interface)
        logger.debug('ib_interface data: %s' % data)
        data[Interface.TYPE] = InterfaceType.INFINIBAND
        if ib_interface.ethtool_opts:
            self.add_ethtool_config(ib_interface.name, data,
                                    ib_interface.ethtool_opts)
        # Default mode is set to 'datagram' since 'connected' is not
        # supported in some devices
        config = {}
        config[InfiniBand.MODE] = InfiniBand.Mode.DATAGRAM
        data[InfiniBand.CONFIG_SUBTREE] = config
        self.interface_data[ib_interface.name] = data

    def add_ib_child_interface(self, ib_child_interface):
        """Add an InfiniBand child interface object to the net config object.

        :param ib_child_interface: The InfiniBand child
         interface object to add.
        """
        if self.migration_enabled:
            self._clean_iface(ib_child_interface.name,
                              InterfaceType.INFINIBAND)

        logger.info('adding ib_child_interface: %s' % ib_child_interface.name)
        data = self._add_common(ib_child_interface)
        logger.debug('ib_child_interface data: %s' % data)
        data[Interface.TYPE] = InterfaceType.INFINIBAND
        config = {}
        config[InfiniBand.PKEY] = ib_child_interface.pkey_id
        config[InfiniBand.BASE_IFACE] = ib_child_interface.parent
        # Default mode is set to 'datagram' since 'connected' is not
        # supported in some devices
        config[InfiniBand.MODE] = InfiniBand.Mode.DATAGRAM
        data[InfiniBand.CONFIG_SUBTREE] = config
        self.interface_data[ib_child_interface.name] = data

    def apply(self, cleanup=False, activate=True, config_rules_dns=True):
        """Apply the network configuration.

        :param cleanup: A boolean which indicates whether any undefined
            (existing but not present in the object model) interface
            should be disabled and deleted.
        :param activate: A boolean which indicates if the config should
            be activated by stopping/starting interfaces
            NOTE: if cleanup is specified we will deactivate interfaces even
            if activate is false
        :param config_rules_dns: A boolean that indicates if the rules should
            be applied. This makes sure that the rules are configured only if
            config_rules_dns is set to True.
        :returns: a dict of the format: filename/data which contains info
            for each file that was changed (or would be changed if in --noop
            mode).
        Note the noop mode is set via the constructor noop boolean
        """
        logger.info('applying network configs...')
        if cleanup:
            logger.info('Cleaning up all network configs...')
            self.cleanup_all_ifaces()

        add_routes = []
        del_routes = []

        updated_interfaces = {}
        logger.debug("----------------------------")
        vf_config = self.prepare_sriov_vf_config()
        apply_data = {}
        if vf_config and activate:
            logger.debug("Applying the VF parameters")
            self.nmstate_apply(self.set_ifaces(vf_config), verify=True)

        for interface_name, iface_data in self.interface_data.items():
            iface_state = self.iface_state(interface_name)
            if not is_dict_subset(iface_state, iface_data):
                updated_interfaces[interface_name] = iface_data
            else:
                logger.info('No changes required for interface: '
                            f'{interface_name}')
            add_route, del_route = self.generate_routes(interface_name)
            add_routes.extend(add_route)
            del_routes.extend(del_route)

        for bridge_name, bridge_data in self.bridge_data.items():

            bridge_state = self.iface_state(bridge_name)
            if not is_dict_subset(bridge_state, bridge_data):
                updated_interfaces[bridge_name] = bridge_data
            else:
                logger.info('No changes required for bridge: %s' %
                            bridge_name)

            add_route, del_route = self.generate_routes(bridge_name)
            add_routes.extend(add_route)
            del_routes.extend(del_route)

        for bond_name, bond_data in self.linuxbond_data.items():
            bond_state = self.iface_state(bond_name)
            if not is_dict_subset(bond_state, bond_data):
                updated_interfaces[bond_name] = bond_data
            else:
                logger.info('No changes required for bond: %s' %
                            bond_name)
            add_route, del_route = self.generate_routes(bond_name)
            add_routes.extend(add_route)
            del_routes.extend(del_route)

        for vlan_name, vlan_data in self.vlan_data.items():
            vlan_state = self.iface_state(vlan_name)
            if not is_dict_subset(vlan_state, vlan_data):
                updated_interfaces[vlan_name] = vlan_data
            else:
                logger.info('No changes required for vlan interface: %s' %
                            vlan_name)
            add_route, del_route = self.generate_routes(vlan_name)
            add_routes.extend(add_route)
            del_routes.extend(del_route)

        if updated_interfaces:
            apply_data = self.set_ifaces(list(updated_interfaces.values()))
            if activate:
                self.nmstate_apply(apply_data, verify=True)
        if del_routes:
            apply_data = self.set_routes(del_routes)
            if activate:
                self.nmstate_apply(apply_data, verify=True)
        if add_routes:
            apply_data = self.set_routes(add_routes)
            if activate:
                self.nmstate_apply(apply_data, verify=True)

        if config_rules_dns:
            add_rules, del_rules = self.generate_rules()

            if del_rules:
                apply_data = self.set_rules(del_rules)
                if activate:
                    self.nmstate_apply(apply_data, verify=True)

            if add_rules:
                apply_data = self.set_rules(add_rules)
                if activate:
                    self.nmstate_apply(apply_data, verify=True)

            apply_data = self.set_dns()
            if activate:
                self.nmstate_apply(apply_data, verify=True)

        if activate:
            if self.errors:
                message = 'Failure(s) occurred when applying configuration'
                logger.error(message)
                for e in self.errors:
                    logger.error(str(e))
                self.rollback_to_initial_settings()
                raise os_net_config.ConfigurationError(message)

        self.interface_data = {}
        self.bridge_data = {}
        self.linuxbond_data = {}
        self.vlan_data = {}

        logger.info('Succesfully applied the network configuration with '
                    'nmstate provider')
        return updated_interfaces<|MERGE_RESOLUTION|>--- conflicted
+++ resolved
@@ -152,19 +152,12 @@
 
 def set_linux_bonding_options(bond_options, primary_iface=None):
     linux_bond_options = [
-<<<<<<< HEAD
-        "ad_actor_system", "ad_actor_sys_prio", "ad_select", "ad_user_port_key",
-        "all_slaves_active", "arp_all_targets", "arp_interval", "arp_ip_target", "arp_validate",
-        "downdelay", "updelay", "miimon", "lacp_rate", "fail_over_mac", "lp_interval",
-        "packets_per_slave", "min_links", "primary", "primary_reselect", "resend_igmp", "tlb_dynamic_lb",
-=======
         "ad_actor_system", "ad_actor_sys_prio", "ad_select",
         "ad_user_port_key", "arp_ip_target", "arp_validate",
         "all_slaves_active", "arp_all_targets", "arp_interval",
         "downdelay", "updelay", "miimon", "lacp_rate",
         "fail_over_mac", "lp_interval", "packets_per_slave", "min_links",
         "primary", "primary_reselect", "resend_igmp", "tlb_dynamic_lb",
->>>>>>> 673c3191
         "use_carrier", "num_grat_arp", "num_unsol_na", "xmit_hash_policy"
     ]
     bond_data = {Bond.MODE: BondMode.ACTIVE_BACKUP,
